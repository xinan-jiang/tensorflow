load(
    "//tensorflow/lite/micro:build_def.bzl",
    "micro_copts",
)

package(
    features = ["-layering_check"],
    licenses = ["notice"],  # Apache 2.0
)

config_setting(
    name = "xtensa_hifimini",
    define_values = {"tflm_build": "xtensa_hifimini"},
)

package_group(
    name = "micro",
    packages = ["//tensorflow/lite/micro/..."],
)

package_group(
    name = "micro_top_level",
    packages = ["//tensorflow/lite/micro"],
)

####################################
# C++ libraries
####################################

cc_library(
    name = "activation_utils",
    hdrs = ["activation_utils.h"],
    deps = [
        "//tensorflow/lite/c:common",
        "//tensorflow/lite/kernels/internal:cppmath",
    ],
)

cc_library(
    name = "conv_test_common",
    srcs = [
        "conv_test_common.cc",
    ],
    hdrs = [
        "conv_test.h",
    ],
    deps = [
        ":kernel_runner",
        ":micro_ops",
        "//tensorflow/lite/c:common",
        "//tensorflow/lite/micro:test_helpers",
        "//tensorflow/lite/micro/testing:micro_test",
    ],
)

cc_library(
    name = "ethosu",
    srcs = [
        "ethosu.cc",
    ],
    hdrs = ["ethosu.h"],
    copts = micro_copts(),
    visibility = [
        # Kernel variants need to be visible to the examples and benchmarks.
        ":micro",
    ],
    deps = [
        "//tensorflow/lite/c:common",
    ],
)

cc_library(
    name = "fixedpoint_utils",
    hdrs = select({
        "//conditions:default": [
        ],
        ":xtensa_hifimini": [
            "xtensa/fixedpoint_utils.h",
        ],
    }),
    copts = micro_copts(),
    deps = [
        ":xtensa",
    ] + select({
        "//conditions:default": [],
        ":xtensa_hifimini": [
            #"//third_party/xtensa/cstub64s:hifi_mini",
            "//tensorflow/lite/kernels/internal:compatibility",
        ],
    }),
)

cc_library(
    name = "flexbuffers_generated_data",
    srcs = [
        "flexbuffers_generated_data.cc",
    ],
    hdrs = [
        "flexbuffers_generated_data.h",
    ],
)

cc_library(
    name = "fully_connected",
    srcs = [
        "fully_connected_common.cc",
    ] + select({
        "//conditions:default": [
            "fully_connected.cc",
        ],
        ":xtensa_hifimini": [
            "xtensa/fully_connected.cc",
        ],
    }),
    hdrs = ["fully_connected.h"],
    copts = micro_copts(),
    visibility = [
        # Kernel variants need to be visible to the examples and benchmarks.
        ":micro",
    ],
    deps = [
        ":fixedpoint_utils",
        ":kernel_util",
        ":xtensa",
        "//tensorflow/lite/c:common",
        "//tensorflow/lite/kernels:kernel_util",
        "//tensorflow/lite/kernels/internal:common",
        "//tensorflow/lite/kernels/internal:quantization_util",
        "//tensorflow/lite/kernels/internal:reference_base",
        "//tensorflow/lite/kernels/internal:tensor",
    ] + select({
        "//conditions:default": [],
        ":xtensa_hifimini": [
            #"//third_party/xtensa/cstub64s:hifi_mini",
        ],
    }),
)

cc_library(
    name = "kernel_runner",
    srcs = [
        "kernel_runner.cc",
    ],
    hdrs = ["kernel_runner.h"],
    deps = [
        "//tensorflow/lite/c:common",
        "//tensorflow/lite/kernels/internal:compatibility",
        "//tensorflow/lite/micro:micro_error_reporter",
        "//tensorflow/lite/micro:micro_framework",
    ],
)

cc_library(
    name = "kernel_util",
    srcs = [
        "kernel_util.cc",
    ],
    hdrs = ["kernel_util.h"],
    deps = [
        "//tensorflow/lite/c:common",
        "//tensorflow/lite/kernels/internal:compatibility",
        "//tensorflow/lite/kernels/internal:types",
        "//tensorflow/lite/micro:debug_log",
    ],
)

cc_library(
    name = "micro_ops",
    srcs = [
        "activations.cc",
        "hard_swish.cc",
        "add.cc",
        "arg_min_max.cc",
        "batch_to_space_nd.cc",
        "cast.cc",
        "ceil.cc",
        "circular_buffer.cc",
        "comparisons.cc",
        "concatenation.cc",
        "dequantize.cc",
        "detection_postprocess.cc",
        "div.cc",
        "elementwise.cc",
        "exp.cc",
        "floor.cc",
        "l2norm.cc",
        "logical.cc",
        "logistic.cc",
        "maximum_minimum.cc",
        "mul.cc",
        "neg.cc",
        "pack.cc",
        "pad.cc",
        "pooling.cc",
        "prelu.cc",
        "quantize_common.cc",
        "reduce.cc",
        "reshape.cc",
        "resize_nearest_neighbor.cc",
        "round.cc",
        "shape.cc",
        "softmax_common.cc",
        "space_to_batch_nd.cc",
        "split.cc",
        "split_v.cc",
        "strided_slice.cc",
        "sub.cc",
        "svdf_common.cc",
        "tanh.cc",
        "transpose_conv.cc",
        "unpack.cc",
        "zeros_like.cc",
    ] + select({
        "//conditions:default": [
            "conv.cc",
            "depthwise_conv.cc",
            "quantize.cc",
            "softmax.cc",
            "svdf.cc",
        ],
        ":xtensa_hifimini": [
            "xtensa/conv.cc",
            "xtensa/depthwise_conv.cc",
            "xtensa/quantize.cc",
            "xtensa/softmax.cc",
            "xtensa/svdf.cc",
        ],
    }),
    hdrs = [
        "micro_ops.h",
        "quantize.h",
        "softmax.h",
        "svdf.h",
    ],
    copts = micro_copts(),
    visibility = [
        # Needed for micro:op_resolvers but visibility can not be finer-grained
        # than a package.
        ":micro_top_level",
    ],
    deps = [
        ":activation_utils",
        ":fixedpoint_utils",
        ":kernel_util",
        ":micro_utils",
        ":xtensa",
        "@flatbuffers",
        "//tensorflow/lite/c:common",
        "//tensorflow/lite/kernels:kernel_util",
        "//tensorflow/lite/kernels:op_macros",
        "//tensorflow/lite/kernels:padding",
        "//tensorflow/lite/kernels/internal:common",
        "//tensorflow/lite/kernels/internal:compatibility",
        "//tensorflow/lite/kernels/internal:quantization_util",
        "//tensorflow/lite/kernels/internal:reference_base",
        "//tensorflow/lite/kernels/internal:tensor",
        "//tensorflow/lite/kernels/internal:types",
        "//tensorflow/lite/micro:memory_helpers",
        "//tensorflow/lite/micro:micro_utils",
    ] + select({
        "//conditions:default": [],
        ":xtensa_hifimini": [
            #"//third_party/xtensa/cstub64s:hifi_mini",
        ],
    }),
)

cc_library(
    name = "micro_utils",
    hdrs = ["micro_utils.h"],
)

cc_library(
    name = "xtensa",
    hdrs = select({
        "//conditions:default": [
        ],
        ":xtensa_hifimini": [
            "xtensa/xtensa.h",
        ],
    }),
    copts = micro_copts(),
    deps = select({
        "//conditions:default": [],
        ":xtensa_hifimini": [
            #"//third_party/xtensa/cstub64s:hifi_mini",
        ],
    }),
)

####################################
# C++ tests
####################################

cc_test(
    name = "activations_test",
    srcs = [
        "activations_test.cc",
    ],
    deps = [
        ":kernel_runner",
        "//tensorflow/lite/c:common",
        "//tensorflow/lite/micro:op_resolvers",
        "//tensorflow/lite/micro:test_helpers",
        "//tensorflow/lite/micro/testing:micro_test",
    ],
)

cc_test(
    name = "add_test",
    srcs = [
        "add_test.cc",
    ],
    deps = [
        ":kernel_runner",
        "//tensorflow/lite/c:common",
        "//tensorflow/lite/micro:op_resolvers",
        "//tensorflow/lite/micro:test_helpers",
        "//tensorflow/lite/micro/testing:micro_test",
    ],
)

cc_test(
    name = "arg_min_max_test",
    srcs = [
        "arg_min_max_test.cc",
    ],
    deps = [
        ":kernel_runner",
        "//tensorflow/lite/c:common",
        "//tensorflow/lite/micro:op_resolvers",
        "//tensorflow/lite/micro:test_helpers",
        "//tensorflow/lite/micro/testing:micro_test",
    ],
)

cc_test(
    name = "batch_to_space_nd_test",
    srcs = [
        "batch_to_space_nd_test.cc",
    ],
    deps = [
        ":kernel_runner",
        "//tensorflow/lite/c:common",
        "//tensorflow/lite/micro:op_resolvers",
        "//tensorflow/lite/micro:test_helpers",
        "//tensorflow/lite/micro/testing:micro_test",
    ],
)

cc_test(
    name = "cast_test",
    srcs = ["cast_test.cc"],
    deps = [
        ":kernel_runner",
        "//tensorflow/lite/c:common",
        "//tensorflow/lite/micro:debug_log",
        "//tensorflow/lite/micro:op_resolvers",
        "//tensorflow/lite/micro:test_helpers",
        "//tensorflow/lite/micro/testing:micro_test",
    ],
)

cc_test(
    name = "ceil_test",
    srcs = [
        "ceil_test.cc",
    ],
    deps = [
        ":kernel_runner",
        "//tensorflow/lite/c:common",
        "//tensorflow/lite/micro:op_resolvers",
        "//tensorflow/lite/micro:test_helpers",
        "//tensorflow/lite/micro/testing:micro_test",
    ],
)

cc_test(
    name = "circular_buffer_test",
    srcs = [
        "circular_buffer_test.cc",
    ],
    deps = [
        ":kernel_runner",
        ":micro_ops",
        "//tensorflow/lite/c:common",
        "//tensorflow/lite/micro:op_resolvers",
        "//tensorflow/lite/micro:test_helpers",
        "//tensorflow/lite/micro/testing:micro_test",
    ],
)

cc_test(
    name = "comparisons_test",
    srcs = [
        "comparisons_test.cc",
    ],
    deps = [
        ":kernel_runner",
        "//tensorflow/lite/c:common",
        "//tensorflow/lite/micro:test_helpers",
        "//tensorflow/lite/micro/testing:micro_test",
    ],
)

cc_test(
    name = "concatenation_test",
    srcs = [
        "concatenation_test.cc",
    ],
    deps = [
        ":kernel_runner",
        "//tensorflow/lite/c:common",
        "//tensorflow/lite/micro:test_helpers",
        "//tensorflow/lite/micro/testing:micro_test",
    ],
)

cc_test(
    name = "conv_test",
    srcs = [
        "conv_test.cc",
    ],
    deps = [
        ":conv_test_common",
        ":kernel_runner",
        "//tensorflow/lite/c:common",
        "//tensorflow/lite/micro:micro_utils",
        "//tensorflow/lite/micro:test_helpers",
        "//tensorflow/lite/micro/testing:micro_test",
    ],
)

cc_test(
    name = "depthwise_conv_test",
    srcs = [
        "depthwise_conv_test.cc",
    ],
    deps = [
        ":kernel_runner",
        "//tensorflow/lite/c:common",
        "//tensorflow/lite/kernels/internal:tensor",
        "//tensorflow/lite/micro:test_helpers",
        "//tensorflow/lite/micro/testing:micro_test",
    ],
)

cc_test(
    name = "dequantize_test",
    srcs = [
        "dequantize_test.cc",
    ],
    deps = [
        ":kernel_runner",
        "//tensorflow/lite/c:common",
        "//tensorflow/lite/micro:test_helpers",
        "//tensorflow/lite/micro/testing:micro_test",
    ],
)

cc_test(
    name = "detection_postprocess_test",
    srcs = [
        "detection_postprocess_test.cc",
    ],
    deps = [
        ":flexbuffers_generated_data",
        ":kernel_runner",
        "//tensorflow/lite/c:common",
        "//tensorflow/lite/kernels/internal:tensor",
        "//tensorflow/lite/micro:test_helpers",
        "//tensorflow/lite/micro/testing:micro_test",
        "@flatbuffers",
    ],
)

<<<<<<< HEAD
tflite_micro_cc_test(
    name = "div_test",
    srcs = ["div_test.cc"],
    deps = [
        ":kernel_runner",
        "//tensorflow/lite/c:common",
        "//tensorflow/lite/micro:debug_log",
        "//tensorflow/lite/micro:op_resolvers",
        "//tensorflow/lite/micro:test_helpers",
        "//tensorflow/lite/micro/testing:micro_test",
    ],
)

tflite_micro_cc_test(
=======
cc_test(
>>>>>>> 16d7d469
    name = "elementwise_test",
    srcs = ["elementwise_test.cc"],
    deps = [
        ":kernel_runner",
        "//tensorflow/lite/c:common",
        "//tensorflow/lite/micro:debug_log",
        "//tensorflow/lite/micro:op_resolvers",
        "//tensorflow/lite/micro:test_helpers",
        "//tensorflow/lite/micro/testing:micro_test",
    ],
)

cc_test(
    name = "exp_test",
    srcs = ["exp_test.cc"],
    deps = [
        ":kernel_runner",
        "//tensorflow/lite/c:common",
        "//tensorflow/lite/micro:debug_log",
        "//tensorflow/lite/micro:op_resolvers",
        "//tensorflow/lite/micro:test_helpers",
        "//tensorflow/lite/micro/testing:micro_test",
    ],
)

cc_test(
    name = "floor_test",
    srcs = [
        "floor_test.cc",
    ],
    deps = [
        ":kernel_runner",
        "//tensorflow/lite/c:common",
        "//tensorflow/lite/micro:op_resolvers",
        "//tensorflow/lite/micro:test_helpers",
        "//tensorflow/lite/micro/testing:micro_test",
    ],
)

cc_test(
    name = "fully_connected_test",
    srcs = [
        "fully_connected_test.cc",
    ],
    deps = [
        ":kernel_runner",
        "//tensorflow/lite/c:common",
        "//tensorflow/lite/micro:micro_utils",
        "//tensorflow/lite/micro:op_resolvers",
        "//tensorflow/lite/micro:test_helpers",
        "//tensorflow/lite/micro/testing:micro_test",
    ],
)

cc_test(
    name = "hard_swish_test",
    srcs = ["hard_swish_test.cc"],
    deps = [
        ":kernel_runner",
        "//tensorflow/lite/c:common",
        "//tensorflow/lite/micro:op_resolvers",
        "//tensorflow/lite/micro:test_helpers",
        "//tensorflow/lite/micro/testing:micro_test",
    ],
)

cc_test(
    name = "l2norm_test",
    srcs = [
        "l2norm_test.cc",
    ],
    deps = [
        ":kernel_runner",
        "//tensorflow/lite/c:common",
        "//tensorflow/lite/micro:op_resolvers",
        "//tensorflow/lite/micro:test_helpers",
        "//tensorflow/lite/micro/testing:micro_test",
    ],
)

cc_test(
    name = "logical_test",
    srcs = [
        "logical_test.cc",
    ],
    deps = [
        ":kernel_runner",
        "//tensorflow/lite/c:common",
        "//tensorflow/lite/micro:op_resolvers",
        "//tensorflow/lite/micro:test_helpers",
        "//tensorflow/lite/micro/testing:micro_test",
    ],
)

cc_test(
    name = "logistic_test",
    srcs = [
        "logistic_test.cc",
    ],
    deps = [
        ":kernel_runner",
        "//tensorflow/lite/c:common",
        "//tensorflow/lite/micro:op_resolvers",
        "//tensorflow/lite/micro:test_helpers",
        "//tensorflow/lite/micro/testing:micro_test",
    ],
)

cc_test(
    name = "maximum_minimum_test",
    srcs = [
        "maximum_minimum_test.cc",
    ],
    deps = [
        ":kernel_runner",
        "//tensorflow/lite/c:common",
        "//tensorflow/lite/micro:op_resolvers",
        "//tensorflow/lite/micro:test_helpers",
        "//tensorflow/lite/micro/testing:micro_test",
    ],
)

cc_test(
    name = "mul_test",
    srcs = [
        "mul_test.cc",
    ],
    deps = [
        ":kernel_runner",
        "//tensorflow/lite/c:common",
        "//tensorflow/lite/micro:test_helpers",
        "//tensorflow/lite/micro/testing:micro_test",
    ],
)

cc_test(
    name = "neg_test",
    srcs = [
        "neg_test.cc",
    ],
    deps = [
        ":kernel_runner",
        "//tensorflow/lite/c:common",
        "//tensorflow/lite/micro:op_resolvers",
        "//tensorflow/lite/micro:test_helpers",
        "//tensorflow/lite/micro/testing:micro_test",
    ],
)

cc_test(
    name = "pack_test",
    srcs = [
        "pack_test.cc",
    ],
    deps = [
        ":kernel_runner",
        "//tensorflow/lite/c:common",
        "//tensorflow/lite/micro:debug_log",
        "//tensorflow/lite/micro:test_helpers",
        "//tensorflow/lite/micro/testing:micro_test",
    ],
)

cc_test(
    name = "pad_test",
    srcs = [
        "pad_test.cc",
    ],
    tags = [
        "noasan",
        "nomsan",
    ],  # TODO(b/175133159): currently failing with asan and msan
    deps = [
        ":kernel_runner",
        "//tensorflow/lite/c:common",
        "//tensorflow/lite/micro:op_resolvers",
        "//tensorflow/lite/micro:test_helpers",
        "//tensorflow/lite/micro/testing:micro_test",
    ],
)

cc_test(
    name = "pooling_test",
    srcs = [
        "pooling_test.cc",
    ],
    deps = [
        ":kernel_runner",
        "//tensorflow/lite/c:common",
        "//tensorflow/lite/micro:test_helpers",
        "//tensorflow/lite/micro/testing:micro_test",
    ],
)

cc_test(
    name = "prelu_test",
    srcs = [
        "prelu_test.cc",
    ],
    deps = [
        ":kernel_runner",
        "//tensorflow/lite/c:common",
        "//tensorflow/lite/micro:test_helpers",
        "//tensorflow/lite/micro/testing:micro_test",
    ],
)

cc_test(
    name = "quantization_util_test",
    srcs = [
        "quantization_util_test.cc",
    ],
    deps = [
        "//tensorflow/lite/c:common",
        "//tensorflow/lite/kernels/internal:quantization_util",
        "//tensorflow/lite/micro/testing:micro_test",
    ],
)

cc_test(
    name = "quantize_test",
    srcs = [
        "quantize_test.cc",
    ],
    deps = [
        ":kernel_runner",
        "//tensorflow/lite/c:common",
        "//tensorflow/lite/micro:test_helpers",
        "//tensorflow/lite/micro/testing:micro_test",
    ],
)

cc_test(
    name = "reduce_test",
    srcs = [
        "reduce_test.cc",
    ],
    deps = [
        ":kernel_runner",
        "//tensorflow/lite/c:common",
        "//tensorflow/lite/micro:op_resolvers",
        "//tensorflow/lite/micro:test_helpers",
        "//tensorflow/lite/micro/testing:micro_test",
    ],
)

cc_test(
    name = "reshape_test",
    srcs = [
        "reshape_test.cc",
    ],
    deps = [
        ":kernel_runner",
        "//tensorflow/lite/c:common",
        "//tensorflow/lite/kernels/internal:tensor",
        "//tensorflow/lite/micro:micro_utils",
        "//tensorflow/lite/micro:test_helpers",
        "//tensorflow/lite/micro/testing:micro_test",
    ],
)

cc_test(
    name = "resize_nearest_neighbor_test",
    srcs = [
        "resize_nearest_neighbor_test.cc",
    ],
    deps = [
        ":kernel_runner",
        "//tensorflow/lite/c:common",
        "//tensorflow/lite/micro:op_resolvers",
        "//tensorflow/lite/micro:test_helpers",
        "//tensorflow/lite/micro/testing:micro_test",
    ],
)

cc_test(
    name = "round_test",
    srcs = [
        "round_test.cc",
    ],
    deps = [
        ":kernel_runner",
        "//tensorflow/lite/c:common",
        "//tensorflow/lite/micro:op_resolvers",
        "//tensorflow/lite/micro:test_helpers",
        "//tensorflow/lite/micro/testing:micro_test",
    ],
)

cc_test(
    name = "shape_test",
    srcs = ["shape_test.cc"],
    deps = [
        ":kernel_runner",
        "//tensorflow/lite/c:common",
        "//tensorflow/lite/micro:op_resolvers",
        "//tensorflow/lite/micro:test_helpers",
        "//tensorflow/lite/micro/testing:micro_test",
    ],
)

cc_test(
    name = "softmax_test",
    srcs = [
        "softmax_test.cc",
    ],
    deps = [
        ":kernel_runner",
        "//tensorflow/lite/c:common",
        "//tensorflow/lite/micro:op_resolvers",
        "//tensorflow/lite/micro:test_helpers",
        "//tensorflow/lite/micro/testing:micro_test",
    ],
)

cc_test(
    name = "space_to_batch_nd_test",
    srcs = [
        "space_to_batch_nd_test.cc",
    ],
    deps = [
        ":conv_test_common",
        ":kernel_runner",
        "//tensorflow/lite/c:common",
        "//tensorflow/lite/micro:micro_utils",
        "//tensorflow/lite/micro:test_helpers",
        "//tensorflow/lite/micro/testing:micro_test",
    ],
)

cc_test(
    name = "split_test",
    srcs = [
        "split_test.cc",
    ],
    deps = [
        ":kernel_runner",
        "//tensorflow/lite/c:common",
        "//tensorflow/lite/micro:debug_log",
        "//tensorflow/lite/micro:op_resolvers",
        "//tensorflow/lite/micro:test_helpers",
        "//tensorflow/lite/micro/testing:micro_test",
    ],
)

cc_test(
    name = "split_v_test",
    srcs = [
        "split_v_test.cc",
    ],
    deps = [
        ":kernel_runner",
        "//tensorflow/lite/c:common",
        "//tensorflow/lite/micro:debug_log",
        "//tensorflow/lite/micro:op_resolvers",
        "//tensorflow/lite/micro:test_helpers",
        "//tensorflow/lite/micro/testing:micro_test",
    ],
)

cc_test(
    name = "strided_slice_test",
    srcs = [
        "strided_slice_test.cc",
    ],
    deps = [
        ":kernel_runner",
        "//tensorflow/lite/c:common",
        "//tensorflow/lite/micro:op_resolvers",
        "//tensorflow/lite/micro:test_helpers",
        "//tensorflow/lite/micro/testing:micro_test",
    ],
)

cc_test(
    name = "sub_test",
    srcs = [
        "sub_test.cc",
    ],
    deps = [
        ":kernel_runner",
        "//tensorflow/lite/c:common",
        "//tensorflow/lite/micro:test_helpers",
        "//tensorflow/lite/micro/testing:micro_test",
    ],
)

cc_test(
    name = "svdf_test",
    srcs = [
        "svdf_test.cc",
    ],
    deps = [
        ":kernel_runner",
        "//tensorflow/lite/c:common",
        "//tensorflow/lite/micro:test_helpers",
        "//tensorflow/lite/micro/testing:micro_test",
    ],
)

cc_test(
    name = "tanh_test",
    srcs = ["tanh_test.cc"],
    deps = [
        ":kernel_runner",
        "//tensorflow/lite/c:common",
        "//tensorflow/lite/micro:test_helpers",
        "//tensorflow/lite/micro/testing:micro_test",
    ],
)

cc_test(
    name = "transpose_conv_test",
    srcs = [
        "transpose_conv_test.cc",
    ],
    deps = [
        ":conv_test_common",
        ":kernel_runner",
        "//tensorflow/lite/c:common",
        "//tensorflow/lite/micro:micro_utils",
        "//tensorflow/lite/micro:test_helpers",
        "//tensorflow/lite/micro/testing:micro_test",
    ],
)

cc_test(
    name = "unpack_test",
    srcs = [
        "unpack_test.cc",
    ],
    deps = [
        ":kernel_runner",
        "//tensorflow/lite/c:common",
        "//tensorflow/lite/micro:debug_log",
        "//tensorflow/lite/micro:test_helpers",
        "//tensorflow/lite/micro/testing:micro_test",
    ],
)

cc_test(
    name = "zeros_like_test",
    srcs = ["zeros_like_test.cc"],
    deps = [
        ":kernel_runner",
        "//tensorflow/lite/c:common",
        "//tensorflow/lite/micro:debug_log",
        "//tensorflow/lite/micro:op_resolvers",
        "//tensorflow/lite/micro:test_helpers",
        "//tensorflow/lite/micro/testing:micro_test",
    ],
)<|MERGE_RESOLUTION|>--- conflicted
+++ resolved
@@ -474,8 +474,7 @@
     ],
 )
 
-<<<<<<< HEAD
-tflite_micro_cc_test(
+cc_test(
     name = "div_test",
     srcs = ["div_test.cc"],
     deps = [
@@ -488,10 +487,7 @@
     ],
 )
 
-tflite_micro_cc_test(
-=======
-cc_test(
->>>>>>> 16d7d469
+cc_test(
     name = "elementwise_test",
     srcs = ["elementwise_test.cc"],
     deps = [
