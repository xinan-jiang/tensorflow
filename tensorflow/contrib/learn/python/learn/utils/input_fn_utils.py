--- conflicted
+++ resolved
@@ -107,14 +107,8 @@
       shape_list[0] = default_batch_size
       shape = tensor_shape.TensorShape(shape_list)
 
-<<<<<<< HEAD
-      features_placeholders[name] = array_ops.placeholder(dtype=t.dtype,
-                                                          shape=shape,
-                                                          name=t.op.name)
-=======
       features_placeholders[name] = array_ops.placeholder(
           dtype=t.dtype, shape=shape, name=t.op.name)
->>>>>>> 342f6b57
     labels = None  # these are not known in serving!
     return InputFnOps(features_placeholders, labels, features_placeholders)
   return input_fn