--- conflicted
+++ resolved
@@ -46,13 +46,9 @@
   function_spec_proto = _serialize_function_spec(
       function.function_spec, coder)
   proto.function_spec.CopyFrom(function_spec_proto)
-<<<<<<< HEAD
-  for signature, concrete_function in list_all_concrete_functions(function):
-=======
   all_concrete_functions = \
-      polymorphic_function._list_all_concrete_functions_for_serialization()  # pylint: disable=protected-access
+      function._list_all_concrete_functions_for_serialization()  # pylint: disable=protected-access
   for signature, concrete_function in all_concrete_functions:
->>>>>>> 681f6a6a
     bound_inputs = []
     try:
       for capture in concrete_function.captured_inputs:
@@ -73,32 +69,4 @@
     function_proto.output_signature.CopyFrom(
         coder.encode_structure(structured_outputs))
     function_proto.bound_inputs.extend(bound_inputs)
-<<<<<<< HEAD
-  return proto
-
-
-def list_all_concrete_functions(function):
-  """Given a `Function`, returns all of its concrete functions.
-
-  Args:
-    function: Instance of `Function`.
-
-  Returns:
-    A list of tuples in the form (signature, concrete_function), where
-    `concrete_function` is an instance of `ConcreteFunction`.
-  """
-  input_signature = function._input_signature  # pylint: disable=protected-access
-  if input_signature is not None:
-    function.get_concrete_function()
-  concrete_functions = []
-  for signature in function._cached_input_signatures:  # pylint: disable=protected-access
-    flattened = nest.flatten(signature)
-    if any(isinstance(arg, defun_lib.UnknownArgument) for arg in flattened):
-      logging.info("Unsupported signature for serialization: %s.", signature)
-      continue
-    concrete_function = function.get_concrete_function(*signature)
-    concrete_functions.append((signature, concrete_function))
-  return concrete_functions
-=======
-  return proto
->>>>>>> 681f6a6a
+  return proto